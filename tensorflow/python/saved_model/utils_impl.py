--- conflicted
+++ resolved
@@ -208,81 +208,6 @@
       ops.prepend_name_scope(tensor_info.name, import_scope=import_scope))
 
 
-<<<<<<< HEAD
-# Path helpers.
-
-
-def get_or_create_variables_dir(export_dir):
-  """Return variables sub-directory, or create one if it doesn't exist."""
-  variables_dir = get_variables_dir(export_dir)
-  file_io.recursive_create_dir(variables_dir)
-  return variables_dir
-
-
-def get_variables_dir(export_dir):
-  """Return variables sub-directory in the SavedModel."""
-  return file_io.join(
-      compat.as_text(export_dir), compat.as_text(constants.VARIABLES_DIRECTORY))
-
-
-def get_variables_path(export_dir):
-  """Return the variables path, used as the prefix for checkpoint files."""
-  return file_io.join(
-      compat.as_text(get_variables_dir(export_dir)),
-      compat.as_text(constants.VARIABLES_FILENAME))
-
-
-def get_or_create_assets_dir(export_dir):
-  """Return assets sub-directory, or create one if it doesn't exist."""
-  assets_destination_dir = get_assets_dir(export_dir)
-
-  file_io.recursive_create_dir(assets_destination_dir)
-
-  return assets_destination_dir
-
-
-def get_assets_dir(export_dir):
-  """Return path to asset directory in the SavedModel."""
-  return file_io.join(
-      compat.as_text(export_dir), compat.as_text(constants.ASSETS_DIRECTORY))
-
-
-def get_or_create_debug_dir(export_dir):
-  """Returns path to the debug sub-directory, creating if it does not exist."""
-  debug_dir = get_debug_dir(export_dir)
-
-  file_io.recursive_create_dir(debug_dir)
-
-  return debug_dir
-
-
-def get_saved_model_pbtxt_path(export_dir):
-  return file_io.join(
-      compat.as_bytes(compat.path_to_str(export_dir)),
-      compat.as_bytes(constants.SAVED_MODEL_FILENAME_PBTXT))
-
-
-def get_saved_model_pb_path(export_dir):
-  return file_io.join(
-      compat.as_bytes(compat.path_to_str(export_dir)),
-      compat.as_bytes(constants.SAVED_MODEL_FILENAME_PB))
-
-
-def get_debug_dir(export_dir):
-  """Returns path to the debug sub-directory in the SavedModel."""
-  return file_io.join(
-      compat.as_text(export_dir), compat.as_text(constants.DEBUG_DIRECTORY))
-=======
-# Based on tensor_bundle/byte_swap.cc
-byte_swappable = [
-    dtypes.float16, dtypes.float32, dtypes.float64, dtypes.bfloat16,
-    dtypes.complex64, dtypes.complex128, dtypes.uint16, dtypes.uint32,
-    dtypes.uint64, dtypes.int16, dtypes.int32, dtypes.int64, dtypes.qint16,
-    dtypes.quint16, dtypes.qint32
-]
->>>>>>> f5d3e2e8
-
-
 def swap_function_tensor_content(meta_graph_def, from_endiness, to_endiness):
   bst.swap_tensor_content_in_graph_function(meta_graph_def, 
         from_endiness, to_endiness)