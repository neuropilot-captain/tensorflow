--- conflicted
+++ resolved
@@ -65,12 +65,7 @@
 not work. One needs to execute the script from a developer docker image since by
 contrast with a binary docker image it contains not only the compiled solution but
 also the tensorflow source code. Please select the appropriate developer docker
-<<<<<<< HEAD
-image of tensorflow at
-[tensorflow/tensorflow repository on dockerhub](https://hub.docker.com/r/tensorflow/tensorflow/tags/).
-=======
 image of tensorflow at `tensorflow/tensorflow:[.](https://hub.docker.com/r/tensorflow/tensorflow/tags/)`.
->>>>>>> c0b8a077
 
 The smallest command line to generate a docker image will then be:
 ```docker run -it tensorflow/tensorflow:"right_tag"```
